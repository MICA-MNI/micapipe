#!/bin/bash
#
# T1w Structural processing with bash:
#
# Preprocessing workflow for structural T1w.
#
# This workflow makes use of ANTS, FSL and AFNI
#
# Atlas an templates are avaliable from:
#
# https://github.com/MICA-MNI/micaopen/templates
#
#   ARGUMENTS order:
#   $1 : BIDS directory
#   $2 : participant
#   $3 : Out parcDirectory
#
umask 003
BIDS=$1
id=$2
out=$3
SES=$4
nocleanup=$5
threads=$6
tmpDir=$7
PROC=$8
here=$(pwd)

#------------------------------------------------------------------------------#
# qsub configuration
if [ "$PROC" = "qsub-MICA" ] || [ "$PROC" = "qsub-all.q" ];then
    export MICAPIPE=/data_/mica1/01_programs/micapipe
    source ${MICAPIPE}/functions/init.sh;
fi

# source utilities
source $MICAPIPE/functions/utilities.sh

# Assigns variables names
bids_variables "$BIDS" "$id" "$out" "$SES"

#------------------------------------------------------------------------------#
Title "Structural processing\n\t\tmicapipe $Version, $PROC"
micapipe_software
# print the names on the terminal
bids_print.variables
Info "Saving temporal dir: $nocleanup"

# GLOBAL variables for this script
Info "ANTs will use $threads threads"

#	Timer
aloita=$(date +%s)
Nsteps=0
umask 011

# Create script specific temp directory
tmp=${tmpDir}/${RANDOM}_micapipe_proc_struc-vol_${id}
Do_cmd mkdir -p "$tmp"

# TRAP in case the script fails
trap 'cleanup $tmp $nocleanup $here' SIGINT SIGTERM

# BIDS T1w processing
N=${#bids_T1ws[@]} # total number of T1w
n=$((N - 1))

# Creates the t1w_nativepro for structural processing
if [ ! -f "${proc_struct}/${idBIDS}"_space-nativepro_t1w.nii.gz ] || [ ! -f "${proc_struct}/${idBIDS}"_space-nativepro_t1w_brain.nii.gz ]; then
    # Reorient  to LPI with AFNI
    # LPI is the standard 'neuroscience' orientation, where the x-axis is
    # Left-to-Right, the y-axis is Posterior-to-Anterior, and the z-axis is Inferior-to-Superior.
    for ((k=0; k<=n; k++)); do
      nom=$(echo "${bids_T1ws[k]}" | awk -F '/' '{print $NF}')
      t1_reo=${tmp}/${nom/sub/reo}
      t1_obl=${tmp}/${nom/sub/obl}
      # Deoblique
      Do_cmd 3dresample -orient LPI -prefix "$t1_obl" -inset "${bids_T1ws[k]}"
      # Reorient to standart
      Do_cmd fslreorient2std "$t1_obl" "$t1_reo"
    done

    # If multiple T1w were provided, Register and average to the first T1w
    if [ "$N" -gt 1 ]; then
      ref=${bids_T1ws[0]} # reference to registration
      ref_run=$(echo "${bids_T1ws[0]}" | awk -F 'run-' '{print $2}'| sed 's:_T1w.nii.gz::g')
      t1ref="run-${ref_run}"
      # Variables for N4BiasFieldCorrection & Native output
      T1str_nat=$(t1w_str "${idBIDS}" "${ref}")
      T1n4="${tmp}/${T1str_nat}_n4.nii.gz"
      # Loop over each T1
      for ((i=1; i<=n; i++)); do
          run=$(echo "${bids_T1ws[i]}" | awk -F 'run-' '{print $2}'| sed 's:_T1w.nii.gz::g')
          T1mat_str="${dir_warp}/${idBIDS}_t1w_from-run-${run}_to_${t1ref}_"
          T1mat="${T1mat_str}0GenericAffine.mat"
          T1run_2_T1="${tmp}/${id}_t1w_from-run-${run}_to_${t1ref}.nii.gz"
          Info "Registering T1w_run-${run} to ${t1ref}"
          Do_cmd antsRegistrationSyN.sh -d 3 -m "${bids_T1ws[i]}" -f "$ref"  -o "$T1mat_str" -t a -n "$threads" -p d
          Do_cmd antsApplyTransforms -d 3 -i "${bids_T1ws[i]}" -r "$ref" -t "$T1mat" -o "$T1run_2_T1" -v -u int
      done
      # Calculate the mean over all T1w registered to the 1st t1w run
      t1s_reg=$(find "${tmp}"/*_to_"${t1ref}".nii.gz)
      t1s_add=$(echo "-add $(echo ${t1s_reg} | sed 's: : -add :g')")
      Do_cmd fslmaths "$ref" "$t1s_add" -div "$N" "$T1n4" -odt float

    # If only one T1w is provided
    elif [ "$N" -eq 1 ]; then
      # Variables for N4BiasFieldCorrection & Native output
      T1str_nat=$(t1w_str "${id}" "${t1_reo}" nativepro)
      T1n4="${tmp}/${T1str_nat}_n4.nii.gz"
      Do_cmd cp -v "$t1_reo" "$T1n4"
    fi

    Info "T1nativepro biasfield correction and intensity rescale "
    # Output names
    T1nativepro=${proc_struct}/${T1str_nat}.nii.gz
    T1nativepro_brain=${T1nativepro/.nii.gz/_brain.nii.gz}
    T1nativepro_first=${proc_struct}/first/${T1str_nat}.nii.gz
    T1nativepro_5tt=${T1nativepro/.nii.gz/_5TT.nii.gz}

    # Intensity Non-uniform correction - N4
    Do_cmd N4BiasFieldCorrection  -d 3 -i "$T1n4" -r -o "$T1n4" -v

    # Rescale intensity [100,0]
    Do_cmd ImageMath 3 "$T1nativepro" RescaleImage "$T1n4" 0 100

    # If no T1native pro exit_status "something is wrong" exit
    if [ ! -f "$T1nativepro" ]; then Error "$T1str_nat was not generated"; Do_cmd exit; fi

    # Brainmask
    Do_cmd bet "$T1nativepro" "$T1nativepro_brain" -B -f 0.25 -v

    # If no T1native pro exit_status "something is wrong" exit
    if [ ! -f "$T1nativepro_brain" ]; then Error "$T1str_nat masked was not generated"; Do_cmd exit; else ((Nsteps++)); fi

else
    Info "Subject ${id} has a t1w_nativepro and t1w_nativepro_brain"
    # Output names get the names
    T1str_nat=$(t1w_str "${idBIDS}" "${proc_struct}/${idBIDS}"_space-nativepro_t1w.nii.gz)
    T1nativepro=${proc_struct}/${T1str_nat}.nii.gz
    T1nativepro_brain=${T1nativepro/.nii.gz/_brain.nii.gz}
    T1nativepro_first=${proc_struct}/first/${T1str_nat}.nii.gz
    T1nativepro_5tt=${T1nativepro/.nii.gz/_5TT.nii.gz}
    ((Nsteps++))
fi
<<<<<<< HEAD
# <<<<<< create JSON of t1w_nativepro
=======
json_nativepro_t1w "$T1nativepro" "$N" "${bids_T1ws[*]}" "${proc_struct}/${T1str_nat}.json"
>>>>>>> 8aadb3f5

# FSL first on the t1w_nativepro
unset SGE_ROOTs
FSLPARALLEL=0; export FSLPARALLEL
firstout=${T1nativepro_first/.nii.gz/_all_fast_firstseg.nii.gz}
if [ ! -f "$firstout" ]; then
    Info "FSL first is running, output file: ${T1str_nat}\n\t\t\t ${firstout}"
    Do_cmd run_first_all -i "$T1nativepro_brain" -o "$T1nativepro_first" -b &
    wait $!
    until [ -f "$firstout" ]; do sleep 120; done
    if [ -f "$firstout" ]; then ((Nsteps++)); fi
  else
    Info "Subject $id has FSL-first"; ((Nsteps++))
fi

# FSL FAST on the t1w_nativepro
if [ ! -f "${T1nativepro_brain/.nii.gz/_pve_0.nii.gz}" ]; then
    Do_cmd fast -N "$T1nativepro_brain"
    if [ -f "${T1nativepro_brain/.nii.gz/_pve_0.nii.gz}" ]; then ((Nsteps++)); fi
else
    Info "Subject $id has FSL-fast"; ((Nsteps++))
fi

# Loop over all requested templates - could use a check for whether the template and the mask exists.
# mmTemplates is a fixed value=(0.8 2) of the MNI152 atlas resolution
for mm in 2 0.8; do
  # Only runs if the output doesn't exist
  if [ ! -f "${dir_warp}/${idBIDS}_from-nativepro_brain_to-MNI152_${mm}mm_mode-image_desc-SyN_1Warp.nii.gz" ]; then
      Info "Registration of T1w nativepro to MNI152 ${mm}mm"
      # ---------------------------------------------------------
      # MNI152 brain templates
      MNI152_brain="${util_MNIvolumes}/MNI152_T1_${mm}mm_brain.nii.gz"
      # T1 to MNI152 transformation matrix and warp field names
      str_MNI152_SyN="${dir_warp}/${idBIDS}_from-nativepro_brain_to-MNI152_${mm}mm_mode-image_desc-SyN_"
      # ANTs - 3 steps registration: rigid, affine and SyN
      Do_cmd antsRegistrationSyN.sh -d 3 -f "$MNI152_brain" -m "$T1nativepro_brain" -o "$str_MNI152_SyN" -t s -n "$threads"
      ((Nsteps++))
  else
      Info "Subject $id has nativepro_t1w on MNI152 space"; ((Nsteps++))
  fi
done

<<<<<<< HEAD
# Update the T1native mask and T1native_brain <<<<<< create JSONS
Do_cmd antsApplyTransforms -d 3 -n GenericLabel -i "$MNI152_mask" -r "$T1nativepro_brain" \
        -t ["$T1_MNI152_affine",1] -t "$T1_MNI152_InvWarp" -o "$T1nativepro_mask" -v
Do_cmd ImageMath 3 "$T1nativepro_brain" m "$T1nativepro" "$T1nativepro_mask"
=======
# Update the T1native mask and T1native_brain
T1nativepro_maskjson="${proc_struct}/${idBIDS}_space-nativepro_t1w_brain_mask.json"
if [ ! -f "$T1nativepro_maskjson" ]; then
    Do_cmd antsApplyTransforms -d 3 -n GenericLabel -i "$MNI152_mask" -r "$T1nativepro_brain" \
            -t ["$T1_MNI152_affine",1] -t "$T1_MNI152_InvWarp" -o "$T1nativepro_mask" -v
    Do_cmd ImageMath 3 "$T1nativepro_brain" m "$T1nativepro" "$T1nativepro_mask"
    json_nativepro_mask "$T1nativepro_brain" "$MNI152_mask" "$T1nativepro_maskjson"\
        "antsApplyTransforms -d 3 -n GenericLabel -i ${MNI152_mask} -r ${T1nativepro_brain} -t [${T1_MNI152_affine},1] -t ${T1_MNI152_InvWarp} -o ${T1nativepro_mask}"
    ((Nsteps++))
else
        Info "Subject $id has a masked t1w_${mm}mm_nativepro"; ((Nsteps++))
fi
>>>>>>> 8aadb3f5

# Generate a five-tissue-type image for anatomically constrained tractography
if [[ ! -f "$T1nativepro_5tt" ]]; then
    # --------------------------------------------------------------
    # Step by step 5tt
    # Process data in tmp directory
    cd "$tmp"
    # Convert to mif format
    Do_cmd mrconvert "$T1nativepro_brain" "${tmp}/input.mif"
    # Change strides
    first_input='T1.nii'
    Do_cmd mrconvert input.mif "$first_input" -strides -1,+2,+3
    Info "Convert FIRST meshes to partial volume images:"
    firstr="${proc_struct}/first/${T1str_nat}-"
    sgm_structures=(L_Accu R_Accu L_Caud R_Caud L_Pall R_Pall L_Puta R_Puta L_Thal R_Thal)
    echo "         	${sgm_structures[@]}"
    for struct in "${sgm_structures[@]}"; do
      Info "Mesh to volume: $struct"
      pve_image_path="mesh2voxel_${struct}.mif"
      vtk_in_path="${firstr}${struct}_first.vtk"
      vtk_temp_path="${struct}.vtk"
      Do_cmd meshconvert "$vtk_in_path" "$vtk_temp_path" -transform first2real "$first_input"
      Do_cmd mesh2voxel "$vtk_temp_path" "$T1nativepro_brain" "$pve_image_path"
    done
    mrmath mesh2voxel_* sum - | mrcalc - 1.0 -min all_sgms.mif

    Info "Generating partial volume images for SGM structures"
    T1_pve_1="${T1nativepro/.nii.gz/_brain_pve_1.nii.gz}"
    T1_pve_2="${T1nativepro/.nii.gz/_brain_pve_2.nii.gz}"
    T1_pve_0="${T1nativepro/.nii.gz/_brain_pve_0.nii.gz}"

    mrthreshold "$T1_pve_2" - -abs 0.001 | maskfilter - connect - -connectivity | mrcalc 1 - 1 -gt -sub remove_unconnected_wm_mask.mif -datatype bit
    Do_cmd mrcalc "$T1_pve_0" remove_unconnected_wm_mask.mif -mult csf.mif
    Do_cmd mrcalc 1.0 csf.mif -sub all_sgms.mif -min sgm.mif
    Do_cmd mrcalc 1.0 csf.mif sgm.mif -add -sub "$T1_pve_1" "$T1_pve_2" -add -div multiplier.mif
    Do_cmd mrcalc multiplier.mif -finite multiplier.mif 0.0 -if multiplier_noNAN.mif
    Do_cmd mrcalc "$T1_pve_1" multiplier_noNAN.mif -mult remove_unconnected_wm_mask.mif -mult cgm.mif
    Do_cmd mrcalc "$T1_pve_2" multiplier_noNAN.mif -mult remove_unconnected_wm_mask.mif -mult wm.mif
    Do_cmd mrcalc 0 wm.mif -min path.mif
    mrcat cgm.mif sgm.mif wm.mif csf.mif path.mif - -axis 3 | mrconvert - combined_precrop.mif -strides +2,+3,+4,+1
    Do_cmd mv combined_precrop.mif result.mif
    Do_cmd mrconvert result.mif "$T1nativepro_5tt"
    Do_cmd cd "$here"
    if [[ -f "$T1nativepro_5tt" ]]; then ((Nsteps++)); fi
else
    Info "Subject ${id} has 5TT nifti"; ((Nsteps++))
fi

# -----------------------------------------------------------------------------------------------
# QC notification of completition
lopuu=$(date +%s)
eri=$(echo "$lopuu - $aloita" | bc)
eri=$(echo print "$eri"/60 | perl)

# Notification of completition
if [ "$Nsteps" -eq 7 ]; then status="COMPLETED"; else status="ERROR proc_structural is missing a step"; fi
Title "Volumetric tructural processing ended in \033[38;5;220m $(printf "%0.3f\n" "$eri") minutes \033[38;5;141m:\n\tlogs:
\tSteps completed : $(printf "%02d" "$Nsteps")/07
\tStatus          : ${status}
\tCheck logs      : $(ls "$dir_logs"/proc_structural_*.txt)"
echo "${id}, ${SES/ses-/}, proc_structural, ${status} N=$(printf "%02d" "$Nsteps")/10, $(whoami), $(uname -n), $(date), $(printf "%0.3f\n" "$eri"), ${PROC}, ${Version}" >> "${out}/micapipe_processed_sub.csv"
cleanup "$tmp" "$nocleanup" "$here"<|MERGE_RESOLUTION|>--- conflicted
+++ resolved
@@ -143,11 +143,7 @@
     T1nativepro_5tt=${T1nativepro/.nii.gz/_5TT.nii.gz}
     ((Nsteps++))
 fi
-<<<<<<< HEAD
-# <<<<<< create JSON of t1w_nativepro
-=======
 json_nativepro_t1w "$T1nativepro" "$N" "${bids_T1ws[*]}" "${proc_struct}/${T1str_nat}.json"
->>>>>>> 8aadb3f5
 
 # FSL first on the t1w_nativepro
 unset SGE_ROOTs
@@ -190,12 +186,6 @@
   fi
 done
 
-<<<<<<< HEAD
-# Update the T1native mask and T1native_brain <<<<<< create JSONS
-Do_cmd antsApplyTransforms -d 3 -n GenericLabel -i "$MNI152_mask" -r "$T1nativepro_brain" \
-        -t ["$T1_MNI152_affine",1] -t "$T1_MNI152_InvWarp" -o "$T1nativepro_mask" -v
-Do_cmd ImageMath 3 "$T1nativepro_brain" m "$T1nativepro" "$T1nativepro_mask"
-=======
 # Update the T1native mask and T1native_brain
 T1nativepro_maskjson="${proc_struct}/${idBIDS}_space-nativepro_t1w_brain_mask.json"
 if [ ! -f "$T1nativepro_maskjson" ]; then
@@ -208,7 +198,6 @@
 else
         Info "Subject $id has a masked t1w_${mm}mm_nativepro"; ((Nsteps++))
 fi
->>>>>>> 8aadb3f5
 
 # Generate a five-tissue-type image for anatomically constrained tractography
 if [[ ! -f "$T1nativepro_5tt" ]]; then
