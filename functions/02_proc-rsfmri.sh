--- conflicted
+++ resolved
@@ -430,12 +430,8 @@
 fmri2fs_dat="${dir_warp}/${idBIDS}_rsfmri_space-fsnative.dat"
 if [[ ! -f "${fmri2fs_dat}" ]] ; then
   Info "Registering fmri to FreeSurfer space"
-<<<<<<< HEAD
-    Do_cmd bbregister --s "$id" --mov "$fmri_mean" --reg "${fmri2fs_dat}" --o "${dir_warp}/${idBIDS}_rsfmri_space-fsnative_outbbreg_FIX.nii.gz" --init-fsl --bold
-=======
     Do_cmd bbregister --s "$idBIDS" --mov "$fmri_mean" --reg "${fmri2fs_dat}" --o "${dir_warp}/${idBIDS}_rsfmri_space-fsnative_outbbreg_FIX.nii.gz" --init-fsl --bold
     if [[ -f "${fmri2fs_dat}" ]] ; then ((Nsteps++)); fi
->>>>>>> 8aadb3f5
 else
     Info "Subject ${id} has a lta transformation matrix from fmri to Freesurfer space"; ((Nsteps++))
 fi
