#!/bin/bash
#
# Compute geodesic distance along cortical mesh:
#
# Generates geodesic distance matrices along native cortical surface using specified parcellations
#
# This workflow makes use of wb_command and custom python scripts
#
# Atlas an templates are avaliable from:
#
# https://github.com/MICA-MNI/micapipe/tree/master/parcellations
#
#   ARGUMENTS order:
#   $1 : BIDS directory
#   $2 : participant
#   $3 : Out Directory
#

BIDS=$1
id=$2
out=$3
SES=$4
PROC=$5
nocleanup=$6
threads=$7
export OMP_NUM_THREADS=$threads

#------------------------------------------------------------------------------#
# qsub configuration
if [ "$PROC" = "qsub-MICA" ] || [ "$PROC" = "qsub-all.q" ];then
    export MICAPIPE=/data_/mica1/01_programs/micapipe
    source ${MICAPIPE}/functions/init.sh;
fi

# source utilities
source $MICAPIPE/functions/utilities.sh

# Assigns variables names
bids_variables $BIDS $id $out $SES

# Check inputs: freesurfer space T1 (to make sure freesurfer was run)
<<<<<<< HEAD
if [ ! -f ${T1freesurfr} ]; then Error "T1 in freesurfer space not found for Subject $id : <SUBJECTS_DIR>/${id}/mri/T1.mgz"; exit; fi
# Check inputs: Native midsurface in gifti (generated in post-structural)
=======
if [ ! -f ${T1freesurfr} ]; then Error "Subject $id doesn't have a T1 in freesurfer space: <SUBJECTS_DIR>/${id}/mri/T1.mgz"; exit; fi
>>>>>>> 31c643b6
if [ ! -f ${lh_midsurf} ]; then Error "Subject $id doesn't have left hemisphere midsurface gifti file"; exit; fi
if [ ! -f ${rh_midsurf} ]; then Error "Subject $id doesn't have right hemisphere midsurface gifti file"; exit; fi


#------------------------------------------------------------------------------#
Title "Running MICA Geodesic distance processing"
micapipe_software
bids_print.variables-post
Info "wb_command will use $OMP_NUM_THREADS threads"

#	Timer
aloita=$(date +%s)

#------------------------------------------------------------------------------#
# Set up parameters

# Define output directory
outPath=${dir_surf}/geo_dist/
[[ ! -d "$outPath" ]] && mkdir -p "$outPath"

# wb_command
workbench_path=`which wb_command`

#------------------------------------------------------------------------------#
# Compute geodesic distance on all parcellations
all_parcellations='vosdewael-100 vosdewael-200 vosdewael-300 vosdewael-400
schaefer-100 schaefer-200 schaefer-300 schaefer-400 schaefer-500 schaefer-600 schaefer-700 schaefer-800 schaefer-900 schaefer-1000
glasser-360
economo
aparc
aparc-a2009s'
for parc in ${all_parcellations}; do
    lh_annot=${dir_surf}/${id}/label/lh.${parc}_mics.annot
    rh_annot=${dir_surf}/${id}/label/rh.${parc}_mics.annot
    outName=${outPath}/${id}_${parc}
    Do_cmd python $MICAPIPE/functions/geoDistMapper.py "$lh_midsurf" "$rh_midsurf" "$outName" "$lh_annot" "$rh_annot" "$workbench_path"
    echo completed "$parc"
done

Do_cmd rm -rf ${outPath}/*.func.gii

#------------------------------------------------------------------------------#
# QC notification of completition
lopuu=$(date +%s)
eri=$(echo "$lopuu - $aloita" | bc)
eri=`echo print $eri/60 | perl`

# Notification of completition
Title "Post-GD processing ended in \033[38;5;220m `printf "%0.3f\n" ${eri}` minutes \033[38;5;141m:\n\tlogs:
$dir_logs/post-gd_*.txt"
echo "${id}, post_gd, ${status}, `whoami`, `uname -n`, $(date), `printf "%0.3f\n" ${eri}`, $PROC" >> ${out}/brain-proc.csv
bids_variables_unset<|MERGE_RESOLUTION|>--- conflicted
+++ resolved
@@ -39,12 +39,7 @@
 bids_variables $BIDS $id $out $SES
 
 # Check inputs: freesurfer space T1 (to make sure freesurfer was run)
-<<<<<<< HEAD
-if [ ! -f ${T1freesurfr} ]; then Error "T1 in freesurfer space not found for Subject $id : <SUBJECTS_DIR>/${id}/mri/T1.mgz"; exit; fi
-# Check inputs: Native midsurface in gifti (generated in post-structural)
-=======
 if [ ! -f ${T1freesurfr} ]; then Error "Subject $id doesn't have a T1 in freesurfer space: <SUBJECTS_DIR>/${id}/mri/T1.mgz"; exit; fi
->>>>>>> 31c643b6
 if [ ! -f ${lh_midsurf} ]; then Error "Subject $id doesn't have left hemisphere midsurface gifti file"; exit; fi
 if [ ! -f ${rh_midsurf} ]; then Error "Subject $id doesn't have right hemisphere midsurface gifti file"; exit; fi
 
