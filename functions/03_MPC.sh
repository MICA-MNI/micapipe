--- conflicted
+++ resolved
@@ -68,11 +68,7 @@
     Warning "Registration to freesurfer space will be performed within script"
 else
     Warning "Applying provided .dat file to perform registration to native freesurfer space"
-<<<<<<< HEAD
-    Note "micro2fs transform =" "$input_lta"
-=======
     Note "micro2fs transform =" "$input_dat"
->>>>>>> 8aadb3f5
 fi
 
 # Exit if microImage does not exists
@@ -102,15 +98,9 @@
 #------------------------------------------------------------------------------#
 # If no lta specified by user, register to Freesurfer space using T1w as intermediate volume
 origImage=${bids_T1ws[0]}
-<<<<<<< HEAD
-if [[ ${input_lta} == "DEFAULT" ]]; then
-    fs_transform="$dir_warp"/"$id"_micro2fs_bbr.dat
-    if [[ ! -f "$dir_warp"/"$id"_micro2fs_bbr.dat ]]; then
-=======
 if [[ ${input_dat} == "DEFAULT" ]]; then
     fs_transform="${dir_warp}/${idBIDS}_from-micro_to-fsnative_bbr.dat"
     if [[ ! -f "${dir_warp}/${idBIDS}_from-micro_to-fsnative_bbr.dat" ]]; then
->>>>>>> 8aadb3f5
         Info "Running microstructural -> freesurfer registration for Subject ${id}"
         Do_cmd bbregister --s "$idBIDS" \
             --mov "$regImage" \
@@ -124,11 +114,7 @@
     fi
 else
     Info "Using provided input .dat for vol2surf"
-<<<<<<< HEAD
-    fs_transform="$input_lta"
-=======
     fs_transform="$input_dat"
->>>>>>> 8aadb3f5
 fi
 
 ##------------------------------------------------------------------------------#
