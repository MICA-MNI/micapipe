#!/bin/bash
#
# MICA BIDS structural processing
#
version() {
  echo -e "\nMICAPIPE Feb 2021 (Version v.0.0.2 'wobbly')\n"
}
#---------------- FUNCTION: HELP ----------------#
help() {
echo -e "
\033[38;5;141mCOMMAND:\033[0m
   $(basename $0)


\033[38;5;141mARGUMENTS:\033[0m
\t\033[38;5;197m-sub\033[0m 	          : Subject identification
\t\033[38;5;197m-out\033[0m 	          : Output directory for the processed files <derivatives>.
\t\033[38;5;197m-bids\033[0m 	          : Path to BIDS directory
\t\033[38;5;120m-ses\033[0m 	          : OPTIONAL flag that indicates the session name (if omitted will manage as SINGLE session)

   Flags for basic stages of processing:
\t\033[38;5;197m-all\033[0m              : Performs ALL stages of micapipe processing
\t\033[38;5;197m-proc_structural\033[0m  : Volumetric processing
\t\033[38;5;197m-proc_freesurfer\033[0m  : Freesurfer recon-all processing

   Flags for second stages of structural processing:
\t\033[38;5;197m-post_structural\033[0m  : Post structural volumetric processing
\t\t\t      ( Requires: -proc_structural and -proc_freesurfer )
\t\033[38;5;197m-proc_dwi\033[0m         : DWI-Diffusion weighted images processing with MRtrix3
\t\t\t      ( Requires: -proc_structural )

   Flags for third stage, the  connectome generation:
\t\033[38;5;197m-proc_rsfmri\033[0m      : Resting state Funtional MRI processing and functional connectome
\t\t\t      ( Requires: -proc_structural, -proc_freesurfer and -post_structural )
\t\033[38;5;197m-SC\033[0m               : Structural connectome generation
\t\t\t      ( Requires: -proc_dwi, -post_structural)
\t\033[38;5;197m-MPC\033[0m              : Microstructural profiles and covariance analysis
\t\t\t      ( Requires: -proc_freesurfer and -post_structural )
\t\033[38;5;197m-GD\033[0m               : Geodesic distance analysis
\t\t\t      ( Requires: -proc_freesurfer and -post_structural )
\t\033[38;5;197m-Morphology\033[0m       : Cortical morphology analysis (Thickness and curvature)
\t\t\t      ( Requires: -proc_freesurfer and -post_structural )

\033[38;5;141mOPTIONAL ARGUMENTS FOR SUBMODULES:\033[0m
\t\033[38;5;197m-proc_freesurfer\033[0m
\t\t\033[38;5;120m-freesurfer_dir\033[0m      : If freesurfer has been performed, it will copy the files to '<output>/micapipe/<subject>/anat/surfaces'

\t\033[38;5;197m-post_structural\033[0m
\t\t\033[38;5;120m-atlas\033[0m               : Registers only the selected the parcellations separated by a comma, no blank spaces (eg. economo,aparc).
\t\t\t\t        ( default is the 18 parcellations provided in the pipeline )
\t\t\033[38;5;120m-cerebellum_seg\033[0m      : User defined segmentation of the cerebellum on native T1w_run1 space.
\t\t\033[38;5;120m-subcortical_seg\033[0m     : User defined segmentation of the subcortical structures on native T1w_run1 space.

\t\033[38;5;197m-proc_dwi\033[0m
\t\t\033[38;5;120m-dwi_main\033[0m            : Path to DWI with N number of directions and b0. If used, it will overwrite the defaults.
\t\t\t\t        ( default = <bids>/<subject>/dwi/dwi/*acq-b*_dir-*_dwi.nii* )
\t\t\033[38;5;120m-dwi_rpe\033[0m             : DWI b0 image(s) with phase reversal encoding. If used, it will overwrite the defaults.
\t\t\t\t        ( default = <bids>/<subject>/dwi/dwi/*_<ses>_acq-PA_dir-*_dwi.nii* )
\t\t\033[38;5;120m-dwi_processed\033[0m       : DWI processed, if file is provided the pre-processing of the DWIs will be skipped.
\t\t\t\t        ( MUST be a mif (MRtrix image format) with bvecs, bvals, PhaseEncodingDirection and ReadoutTime encoded )

\t\033[38;5;197m-proc_rsfmri\033[0m
\t\t\033[38;5;120m-mainScanStr\033[0m         : String to manually identify the main scan for rsfMRI processing (eg. func/sub-001_<mainScanStr>.nii.gz)
\t\t\t\t         Default='task-rest_acq-AP_bold'
\t\t\033[38;5;120m-fmri_pe\033[0m             : String to manually identify the main phase encoding scan for rsfMRI processing (eg. func/sub-001_<fmri_pe>.nii.gz)
\t\t\t\t         Default='task-rest_acq-APse_bold'
\t\t\033[38;5;120m-fmri_rpe\033[0m            : String to manually identify the reverse phase encoding scan for rsfMRI processing (eg. func/sub-001_<fmri_rpe>.nii.gz)
\t\t\t\t         Default='task-rest_acq-PAse_bold'
\t\t\033[38;5;120m-mainScanRun\033[0m         : If multiple resting-state scans exist in the BIDS rawdata,
\t\t\t\t         you must specify which scan to process ( e.g. '1' )
\t\t\033[38;5;120m-phaseReversalRun\033[0m    : If multiple phase encoding files exist in the BIDS rawdata (main phase),
\t\t\t\t         you must specify which one to process ( e.g. '1' )
\t\t\033[38;5;120m-topupConfig\033[0m         : Path to specified config file for topup ( distorsion correction; eg. file.cnf )
\t\t\033[38;5;120m-icafixTraining\033[0m      : Path to specified ICA-FIX training file for nuisance signal regression ( file.RData )
\t\t\t\t         ( default = \$MICAPIPE/functions/MICAMTL_training_15HC_15PX.RData )

\t\033[38;5;197m-SC\033[0m
\t\t\033[38;5;120m-tracts <numeric>\033[0m    : Number of streamlines, where 'M' stands for millions (default=40M)
\t\t\033[38;5;120m-keep_tck\033[0m            : If provided, the tractogram will be copied to '<output>/micapipe/<subject>/dwi'
\t\t\033[38;5;120m-autoTract\033[0m           : Automatic tractogram segmentation (This is an optional procedure)
\t\t\033[38;5;120m-filter\033[0m              : Algorithm for tractogram filtering ( default = 'SIFT2' ['COMMIT2', 'both'])

\t\033[38;5;197m-MPC\033[0m
\t\t\033[38;5;120m-microstructural_img\033[0m : Path to scan on which MPC will be performed ( ./img.nii.gz )
\t\t\t\t        If left blank or omitted, defaults to using qT1 identified through BIDS directory structure
\t\t\033[38;5;120m-microstructural_dat\033[0m : Path to transformation lta from microstructural scan space to native freesurfer space ( ./file.lta )
\t\t\t\t        If left blank or omitted, registration will be computed in the script.
\t\t\t\t       Note that there is currently no built-in mechanism to verify the accuracy of this registration!


\033[38;5;141mOPTIONS:\033[0m
\t\033[38;5;197m-h|-help\033[0m          : Print help
\t\033[38;5;197m-v|-version\033[0m 	  : Print software version
\t\033[38;5;197m-force\033[0m 	          : WARNING this will overwrite the subject directory
\t\033[38;5;197m-quiet\033[0m 	          : Do not print comments
\t\033[38;5;197m-nocleanup\033[0m 	  : Do not delete temporal directory at script completion
\t\033[38;5;197m-threads\033[0m          : Number of threads (Default is 6)
\t\033[38;5;197m-tmpDir\033[0m           : Specify location of temporary directory <path> (Default is /tmp)
\t\033[38;5;197m-slim\033[0m             : This option will keep only the main outputs and erase all the intermediate files
\t\033[38;5;197m-mica\033[0m 	          : Only for MICA local processing
\t\033[38;5;197m-qsub\033[0m 	          : Only for MICA network processing (SGE mica.q)
\t\033[38;5;197m-qall\033[0m 	          : Only for MICA network processing (SGE all.q)


\033[38;5;141mUSAGE:\033[0m
    \033[38;5;141m$(basename $0)\033[0m  \033[38;5;197m-sub\033[0m <subject_id> \033[38;5;197m-out\033[0m <outputDirectory> \033[38;5;197m-bids\033[0m <BIDS-directory> \033[38;5;197m-all\033[0m
    \033[38;5;141m$(basename $0)\033[0m  \033[38;5;197m-sub\033[0m <subject_id> \033[38;5;197m-out\033[0m <outputDirectory> \033[38;5;197m-bids\033[0m <BIDS-directory> \033[38;5;197m-proc_structural\033[0m \033[38;5;197m-proc_freesurfer\033[0m
    \033[38;5;141m$(basename $0)\033[0m  \033[38;5;197m-sub\033[0m <subject_id> \033[38;5;197m-out\033[0m <outputDirectory> \033[38;5;197m-bids\033[0m <BIDS-directory> \033[38;5;197m-proc_dwi\033[0m


\033[38;5;141mDEPENDENCIES:\033[0m
    > AFNI        20.3.03 (https://afni.nimh.nih.gov/download)
    > ANTs        2.3.3   (https://github.com/ANTsX/ANTs)
    > FSL         6.0     (https://fsl.fmrib.ox.ac.uk/fsl/fslwiki)
    > Freesurfer  6.0     (https://surfer.nmr.mgh.harvard.edu/)
    > MRtrix3     3.0.0   (https://www.mrtrix.org)
    > workbench   1.4.2
    > python      3.7.6
    > R           3.6.3
    > FIX         1.06    (FMRIB's ICA-based Xnoiseifier)


McGill University, MNI, MICA-lab, May-September 2020
https://github.com/MICA-MNI/micapipe
http://mica-mni.github.io/
"
}

# Source utilities functions from MICAPIPE
MICAPIPE=$(dirname $(realpath "$0"))
source "${MICAPIPE}/functions/utilities.sh"

# -----------------------------------------------------------------------------------------------#
#			ARGUMENTS
# Create VARIABLES
for arg in "$@"
do
  case "$arg" in
  -h|-help)
    help
    exit 1
  ;;
  -v|-version)
    version
    exit 1
  ;;
  -sub)
    id=$2
    shift;shift
  ;;
  -out)
    out=$2
    shift;shift
  ;;
  -bids)
    BIDS=$2
    shift;shift
  ;;
  -all)
    ALL=TRUE
    shift
  ;;
  -post)
    post=TRUE
    shift
  ;;
  -ses)
    SES=$2
    shift;shift
  ;;
  -proc_structural)
    procVOL=TRUE
    shift
  ;;
  -proc_freesurfer)
    procFS=TRUE
    shift
  ;;
  -proc_dwi)
    procDWI=TRUE
    shift
  ;;
  -dwi_processed)
    dwi_processed="$2"
    shift;shift;
    ;;
  -proc_rsfmri)
    procfMRI=TRUE
    shift
  ;;
  -topupConfig)
    configFileInput=TRUE
    configFile=$2
    shift;shift
  ;;
  -icafixTraining)
    icaFileInput=TRUE
    trainingFile=$2
    shift;shift
  ;;
  -mainScanRun)
    specMainScan=TRUE
    thisMainScan=$2
    shift;shift
  ;;
  -mainScanStr)
    mainScanStr=$2
    shift;shift
  ;;
  -fmri_pe)
  fmri_pe=$2
  shift;shift
  ;;
  -fmri_rpe)
  fmri_rpe=$2
  shift;shift
  ;;
  -phaseReversalRun)
    specPhase=TRUE
    thisPhase=$2
    shift;shift
  ;;
  -smoothWithWB)
    smoothWB=TRUE
    shift
  ;;
  -post_structural)
    postVOL=TRUE
    shift
  ;;
  -SC)
    postDWI=TRUE
    shift
  ;;
  -GD)
    postGD=TRUE
    shift
  ;;
  -Morphology)
    postMorph=TRUE
    shift
  ;;
  -MPC)
    postMPC=TRUE
    shift
  ;;
  -microstructural_img)
    input_im_spec=TRUE
    input_im=$2
    shift;shift
  ;;
  -microstructural_dat)
    transform_spec=TRUE
    input_dat=$2
    shift;shift
  ;;
  -mica)
    mica=TRUE
    shift
  ;;
  -tracts)
    tracts=$2
    shift;shift
  ;;
  -keep_tck)
    keep_tck=TRUE
    shift
  ;;
  -autoTract)
    autoTract=TRUE
    shift
  ;;
  -tmpDir)
    tmpDir=$2
    shift;shift;
  ;;
  -atlas)
    atlas="$2"
    shift;shift;
  ;;
  -freesurfer_dir)
    FSdir=$2
    shift;shift;
  ;;
  -dwi_main)
    dwi_main="$2"
    shift;shift;
    ;;
  -dwi_rpe)
    dwi_rpe="$2"
    shift;shift;
    ;;
  -qsub)
    micaq=TRUE
    shift
  ;;
  -qall)
    qall=TRUE
    shift
  ;;
  -qtest)
    qtest=TRUE
    shift
  ;;
  -nocleanup)
    nocleanup=TRUE
    shift
  ;;
  -threads)
    threads=$2
    shift;shift
  ;;
  -force)
    force=TRUE
    shift
  ;;
  -quiet)
    quiet=TRUE
    shift
  ;;
  -*)
    Error "Unknown option ${2}"
    help
    exit 1
  ;;
    esac
done

# argument check out & WARNINGS
arg=($id $out $BIDS)
if [ ${#arg[@]} -lt 3 ]; then
Error "One or more mandatory arguments are missing:
               -sub  : $id
               -out  : $out
               -bids : $BIDS"
help; exit 1; fi
runs=($ALL $procVOL $procFS $postVOL $procDWI $procfMRI $postDWI $postGD $postMorph $postMPC $qtest)
if [ "${#runs[@]}" -lt 1 ]; then
Error "A processing flag is missing:
                    -all
                    -proc_structural
                    -proc_freesurfer
                    -post_structural
                    -proc_dwi
                    -proc_rsfmri
                    -SC
                    -MPC
                    -GD
                    -Morphology"
help; exit 1; fi

# Optional arguments rs-fmri
optarg_rsfmri=($configFile $trainingFile $thisMainScan $thisPhase)
if [[ $configFileInput == "TRUE" ]]; then optarg_rsfmri[0]=$configFile; else optarg_rsfmri[0]=DEFAULT; fi
if [[ $icaFileInput == "TRUE" ]]; then optarg_rsfmri[1]=$trainingFile; else optarg_rsfmri[1]=DEFAULT; fi
if [[ $specMainScan == "TRUE" ]]; then optarg_rsfmri[2]=$thisMainScan; else optarg_rsfmri[2]=DEFAULT; fi
if [[ $specPhase == "TRUE" ]]; then optarg_rsfmri[3]=$thisPhase; else optarg_rsfmri[3]=DEFAULT; fi
if [[ $smoothWB == "TRUE" ]]; then wbSmoothing=1; else wbSmoothing=0; fi
if [ -z "$mainScanStr" ]; then mainScanStr=DEFAULT; fi
if [ -z "$fmri_pe" ]; then fmri_pe=DEFAULT; fi
if [ -z "$fmri_rpe" ]; then fmri_rpe=DEFAULT; fi

# Optional arguments mpc
optarg_mpc=($input_im $input_dat)
if [[ $input_im_spec == "TRUE" ]]; then optarg_mpc[0]=$input_im
else optarg_mpc[0]=DEFAULT; fi
if [[ $transform_spec == "TRUE" ]]; then optarg_mpc[1]=$input_dat
else optarg_mpc[1]=DEFAULT; fi

# Optional arguments SC
if [ -z ${tracts} ]; then tracts=40M; else tracts=$tracts; fi
if [ -z ${autoTract} ]; then autoTract=FALSE; else autoTract=TRUE; fi
if [ -z ${keep_tck} ]; then keep_tck=FALSE; else keep_tck=TRUE; fi

# Optional arguments proc_dwi
if [ -z ${dwi_main} ]; then
    dwi_main=DEFAULT
else
    IFS=',' read -ra dwi_main <<< $dwi_main
    dwi_main=($dwi_main)
    for i in "${!dwi_main[@]}"; do dwi_main[i]=$(realpath ${dwi_main[$i]}); done # Full path
    dwi_main=$(IFS=',';echo "${dwi_main[*]}";IFS=$' \t\n')
fi
if [ -z ${dwi_rpe} ]; then dwi_rpe=DEFAULT; else dwi_rpe=$(realpath $dwi_rpe); fi

# Get the real path of the Inputs
out=$(realpath $out)/micapipe
BIDS=$(realpath $BIDS)
id=${id/sub-/}
here=$(pwd)

# Number of session (Default is "ses-pre")
if [ -z ${SES} ]; then SES="SINGLE"; else SES="ses-${SES/ses-/}"; fi

<<<<<<< HEAD
# LOADS variables with the BIDS format
bids_variables $BIDS $id $out $SES

# Check BIDS Directory
if [ ! -d ${subject_bids} ]; then Error "$id was not found on the BIDS directory\n\t Check ls ${subject_bids}"; exit 1; fi
=======
# Assigns variables names
bids_variables "$BIDS" "$id" "$out" "$SES"

# Check BIDS Directory
if [ ! -d "${subject_bids}" ]; then Error "$id was not found on the BIDS directory\n\t Check ls ${subject_bids}"; exit 1; fi
>>>>>>> 8aadb3f5

# Erase temporal files by default
if [ -z ${nocleanup} ]; then nocleanup=FALSE; fi

# No print Do_cmd
if [ "$quiet" = "TRUE" ]; then export quiet=TRUE; fi

# Temporal directory
if [ -z ${tmpDir} ]; then export tmpDir=/tmp; else tmpDir=$(realpath $tmpDir); fi

# Freesurfer directory (if already exists)
if [ -z ${FSdir} ]; then FSdir="FALSE"; else  FSdir=$(realpath $FSdir); fi

# Altas selection (DEFAULT is the 18 of micapipe)
if [ -z ${atlas} ]; then atlas=DEFAULT; else atlas="$atlas"; fi

# Processed DWI
if [ -z ${dwi_processed} ]; then dwi_processed="FALSE"; else  dwi_processed=$(realpath $dwi_processed); fi

# -----------------------------------------------------------------------------------------------#
Title "MICA pipeline - (Version $Version) \n\t\tSubject: $id Session: $SES"

# -----------------------------------------------------------------------------------------------#
# Launch the init file for local processing at MICA lab
if [ "$micaq" = "TRUE" ] || [ "$qall" = "TRUE" ] || [ "$mica" = "TRUE" ]; then
    source "${MICAPIPE}/functions/init.sh"
else

    # -----------------------------------------------------------------------------------------------#
    #   CHECK PACKAGES DEPENDENCIES
    # Dicom to nifti X converter
    if [[ -z $(which dcm2niix) ]]; then Error "Check your dcm2niix installation"; exit 1; fi
    # tree display
    if [[ -z $(which tree) ]]; then Warn "tree function was not found"; fi
    #  MRtrix3
    if [[ -z $(which mrinfo) ]]; then Error "MRtrix3 was not found"; exit 1; fi
    # freesurfer
    if [[ -z $(which recon-all) ]]; then Error "FreeSurfer was not found"; exit 1; fi
    # FSL
    if [[ -z $(which flirt) ]]; then Error "FSL was not found"; exit 1; fi
    # AFNI
    if [[ -z $(which 3dresample) ]]; then Error "AFNI was not found"; exit 1; fi
    # ANTSx
    if [[ -z $(which antsRegistration) ]]; then Error "ANTs was not found"; exit 1; fi
    # workbench
    if [[ -z $(which wb_command) ]]; then Error "WorkBench was not found"; exit 1; fi
    # fix
    if [[ -z $(which fix) ]]; then Warning "fix was not found, ICA-FIX will be skipped"; fi
    # R
    if [[ -z $(which R) ]]; then Warning "R was not found"; fi
fi

# Processing
if [[ -z $PROC ]]; then export PROC="LOCAL"; fi

# Number of THREADS used by ANTs and workbench, default is 6 if not defined by -threads
if [[ -z $threads ]]; then export threads=6; fi
Info "micapipe will use $threads threads for multicore processing"

# Directories check
if [[ ${force} == TRUE ]]; then
  Warning "$id processing directory will be overwritten"
  rm -rf $out/${subject};
fi

# -----------------------------------------------------------------------------------------------#
#			  Timer & Beginning
aloita=$(date +%s)

# Create tmp dir
if [ ! -d ${tmpDir} ]; then Do_cmd mkdir -p $tmpDir; fi

# -----------------------------------------------------------------------------------------------#
#   subject_dir
# Creates subject directory if it doesn't exist
if [ ! -d "${subject_dir}" ]; then
    Info "Subject ${id} directory doesn't exist"
    Do_cmd mkdir -p $subject_dir/{logs,xfm,QC,dwi,func,anat/{first,volumetric,surfaces/{conte69,$id}}}
    chmod -R 770 $subject_dir
else
    Info "Subject ${id} directory exist"
fi

# freesurfer Directory
if [ ! -d "$dir_surf" ]; then mkdir "$dir_surf" && chmod -R 770 "$dir_surf"; fi
if [ ! -d "${dir_surf}/fsaverage5" ]; then Do_cmd ln -s "$FREESURFER_HOME/subjects/fsaverage5/" "${dir_surf}"; fi

# print directory organization
if [[ ! -z $(which tree) ]]; then
    if [ "$ALL" = "TRUE" ] || [ "$procVOL" = "TRUE" ]; then Info "$subject directory structure:\n"; tree -d $subject_dir; fi
fi

# Pipeline description json
micapipe_json

# -----------------------------------------------------------------------------------------------#
#                      Structural processing: Volumetric
# -----------------------------------------------------------------------------------------------#
if [ "$ALL" = "TRUE" ] || [ "$procVOL" = "TRUE" ]; then
    log_file_str=$dir_logs/proc_structural_$(date +'%d-%m-%Y')
    COMMAND="${scriptDir}/01_proc-struc_volumetric.sh $BIDS $id $out $SES $nocleanup $threads $tmpDir"
    # mica.q - Structural processing: Volumetric
    if [[ $micaq == "TRUE" ]]; then
        Info "MICA qsub - Structural processing: Volumetric"
        Warning "This option only works on the MICA workstations"
        export PROC="qsub-MICA"
        # Info "Setting a warper to run on mica.q"
        qsub -q mica.q -pe smp $threads -l h_vmem=6G -N q${id}_volumetric -e ${log_file_str}.e -o ${log_file_str}.txt $COMMAND $PROC
    # all.q - Structural processing: Volumetric
    elif [[ $qall == "TRUE" ]]; then
        Info "all.q qsub - Structural processing: Volumetric"
        Warning "This option only works on the McGill BIC network"
        export PROC="qsub-all.q"
        # Info "Setting a warper to run on all.q"
        qsub -q all.q -pe all.pe $threads -l h_vmem=6G -N q${id}_volumetric -e ${log_file_str}.e -o ${log_file_str}.txt $COMMAND $PROC
    else
        # LOCAL Structural processing: Volumetric
        $COMMAND $PROC 2>&1 | tee -a ${log_file_str}.txt
    fi
fi

# -----------------------------------------------------------------------------------------------#
# # #        Structural processing: Freesurfer
if [ "$ALL" = "TRUE" ] || [ "$procFS" = "TRUE" ]; then
    log_file_str=$dir_logs/proc_freesurfer_$(date +'%d-%m-%Y')
    COMMAND="${scriptDir}/01_proc-struc_freesurfer.sh $BIDS $id $out $SES $nocleanup $threads $tmpDir $FSdir"
    # mica.q - Structural processing: Freesurfer
    if [[ $micaq == "TRUE" ]]; then
        Info "MICA qsub - Structural processing: Freesurfer"
        Warning "This option only works on the MICA workstations"
        export PROC="qsub-MICA"
        # Info "Setting a warper to run on mica.q"
        qsub -q mica.q -pe smp $threads -l h_vmem=6G -N q${id}_freesurfer -e ${log_file_str}.e -o ${log_file_str}.txt $COMMAND $PROC
             # all.q - Structural processing: Freesurfer
    elif [[ $qall == "TRUE" ]]; then
        Info "all.q qsub - Structural processing: Freesurfer"
        Warning "This option only works on the McGill BIC network"
        export PROC="qsub-all.q"
        # Info "Setting a warper to run on all.q"
        qsub -q all.q -pe all.pe $threads -l h_vmem=6G -N q${id}_freesurfer -e ${log_file_str}.e -o ${log_file_str}.txt $COMMAND $PROC
    else
        #  LOCAL - Structural processing: Freesurfer
        $COMMAND $PROC 2>&1 | tee -a ${log_file_str}.txt
    fi
fi

# -----------------------------------------------------------------------------------------------#
# # #        Diffusion processing
# -----------------------------------------------------------------------------------------------#
#  Diffusion processing
if [ "$ALL" = "TRUE" ] || [ "$procDWI" = "TRUE" ]; then
    log_file_str=$dir_logs/proc_dwi_$(date +'%d-%m-%Y')
    COMMAND="${scriptDir}/02_proc-dwi.sh $BIDS $id $out $SES $nocleanup $threads $tmpDir $dwi_main $dwi_rpe $dwi_processed"
    # mica.q - Diffusion processing
    if [[ $micaq == "TRUE" ]]; then
        Info "MICA qsub - Diffusion processing"
        Warning "This option only works on the MICA workstations"
        export PROC="qsub-MICA"
        # Info "Setting a warper to run on mica.q"
        qsub -q mica.q -pe smp $threads -l h_vmem=6G -N q${id}_dwi -e ${log_file_str}.e -o ${log_file_str}.txt \
             $COMMAND $PROC
    # all.q - Diffusion processing
    elif [[ $qall == "TRUE" ]]; then
        Info "all.q qsub - Diffusion processing"
        Warning "This option only works on the McGill BIC network"
        export PROC="qsub-all.q"
        # Info "Setting a warper to run on all.q"
        qsub -q all.q -pe all.pe $threads -l h_vmem=6G -N q${id}_dwi -e ${log_file_str}.e -o ${log_file_str}.txt \
             $COMMAND $PROC
    else
      #  LOCAL - Diffusion processing
        $COMMAND $PROC 2>&1 | tee -a ${log_file_str}.txt
    fi
fi

# -----------------------------------------------------------------------------------------------#
#                   POST Structural processing mica-02
# -----------------------------------------------------------------------------------------------#
# # #         POST Structural processing
#     REQUIRES -proc_structural and -proc_freesurfer
if [ "$ALL" = "TRUE" ] || [ "$postVOL" = "TRUE" ]; then
    log_file_str=$dir_logs/post_structural_$(date +'%d-%m-%Y')
    COMMAND="${scriptDir}/02_post-structural.sh $BIDS $id $out $SES $nocleanup $threads $tmpDir $atlas"
    # mica.q - POST Structural processing
    if [[ $micaq == "TRUE" ]]; then
        Info "MICA qsub - POST Structural processing"
        Warning "This option only works on the MICA workstations"
        export PROC="qsub-MICA"
        # Info "Setting a warper to run on mica.q"
        qsub -q mica.q -pe smp $threads -l h_vmem=6G -N q${id}_pstStruc -e ${log_file_str}.e -o ${log_file_str}.txt \
             $COMMAND $PROC
    # all.q - POST Structural processing
    elif [[ $qall == "TRUE" ]]; then
        Info "all.q qsub - POST Structural processing"
        Warning "This option only works on the McGill BIC network"
        export PROC="qsub-all.q"
        # Info "Setting a warper to run on all.q"
        qsub -q all.q -pe all.pe $threads -l h_vmem=6G -N q${id}_pstStruc -e ${log_file_str}.e -o ${log_file_str}.txt \
             $COMMAND $PROC
    else
      # LOCAL - post_structural processing
        $COMMAND $PROC 2>&1 | tee -a ${log_file_str}.txt
    fi
fi

# -----------------------------------------------------------------------------------------------#
#                   POST Cortical morphology analyses mica-03
# -----------------------------------------------------------------------------------------------#
#     Quantitative outputs for cortical morphology analyses: Thickness, curvature, mean qT1
#     REQUIRES -post-structural, -proc_freesurfer, and -postMPC
if [ "$ALL" = "TRUE" ] || [ "$postMorph" = "TRUE" ]; then
    log_file_str=$dir_logs/Morphology_$(date +'%d-%m-%Y')
    COMMAND="${scriptDir}/03_morphology.sh $BIDS $id $out $SES $nocleanup $threads $tmpDir"
    # mica.q - Morphology
    if [[ $micaq == "TRUE" ]]; then
        Info "MICA qsub - Cortical Morphology"
        Warning "This option only works on the MICA workstations"
        export PROC="qsub-MICA"
        # Info "Setting a warper to run on mica.q"
        qsub -q mica.q -pe smp $threads -l h_vmem=6G -N q${id}_morpho -e ${log_file_str}.e -o ${log_file_str}.txt \
             $COMMAND $PROC
    # all.q - Morphology
    elif [[ $qall == "TRUE" ]]; then
        Info "all.q qsub - Cortical Morphoogy"
        Warning "This option only works on the McGill BIC network"
        export PROC="qsub-all.q"
        # Info "Setting a warper to run on all.q"
        qsub -q all.q -pe all.pe $threads -l h_vmem=6G -N q${id}_morpho -e ${log_file_str}.e -o ${log_file_str}.txt \
             $COMMAND $PROC
    else
        # LOCAL - Morphology
        $COMMAND $PROC 2>&1 | tee -a ${log_file_str}.txt
    fi
fi

# -----------------------------------------------------------------------------------------------#
#                   POST Microstructural profile covariance mica-03
# -----------------------------------------------------------------------------------------------#
#     Generates microstructural profiles and covariance matrices
#     REQUIRES -proc_structural and -proc_freesurfer
if [ "$ALL" = "TRUE" ] || [ "$postMPC" = "TRUE" ]; then
    log_file_str=$dir_logs/MPC_$(date +'%d-%m-%Y')
    COMMAND="${scriptDir}/03_MPC.sh $BIDS $id $out $SES $nocleanup $threads $tmpDir ${optarg_mpc[0]} ${optarg_mpc[1]}"
    # mica.q - Microstructural profile covariance
    if [[ $micaq == "TRUE" ]]; then
        Info "MICA qsub - Microstructural profile covariance"
        Warning "This option only works on the MICA workstations"
        export PROC="qsub-MICA"
        # Info "Setting a warper to run on mica.q"
        qsub -q mica.q -pe smp $threads -l h_vmem=6G -N q${id}_mpc -e ${log_file_str}.e -o ${log_file_str}.txt \
             $COMMAND $PROC
    # all.q - Microstructural profile covariance
    elif [[ $qall == "TRUE" ]]; then
        Info "all.q qsub - Microstructural profile covariance"
        Warning "This option only works on the McGill BIC network"
        export PROC="qsub-all.q"
        # Info "Setting a warper to run on all.q"
        qsub -q all.q -pe all.pe $threads -l h_vmem=6G -N q${id}_mpc -e ${log_file_str}.e -o ${log_file_str}.txt \
             $COMMAND $PROC
    else
        # LOCAL - POST-Structural processing
        $COMMAND $PROC 2>&1 | tee -a  ${log_file_str}.txt
    fi
fi

# -----------------------------------------------------------------------------------------------#
#                   POST Geodesic distance mica-03
# -----------------------------------------------------------------------------------------------#
#     Generates geodesic distance matrices calculated along cortical surface mesh
#     REQUIRES -post-structural and -proc_freesurfer
if [ "$ALL" = "TRUE" ] || [ "$postGD" = "TRUE" ]; then
    log_file_str=$dir_logs/GD_$(date +'%d-%m-%Y')
    COMMAND="${scriptDir}/03_GD.sh $BIDS $id $out $SES $nocleanup $threads $tmpDir"
    # mica.q - Geodesic distance
    if [[ $micaq == "TRUE" ]]; then
        Info "MICA qsub - Geodesic distance"
        Warning "This option only works on the MICA workstations"
        export PROC="qsub-MICA"
        # Info "Setting a warper to run on mica.q"
        qsub -q mica.q -pe smp $threads -l h_vmem=6G -N q${id}_gd -e ${log_file_str}.e -o ${log_file_str}.txt \
              $COMMAND $PROC
    # all.q - Geodesic distance
    elif [[ $qall == "TRUE" ]]; then
        Info "all.q qsub - Geodesic distance"
        Warning "This option only works on the McGill BIC network"
        export PROC="qsub-all.q"
        # Info "Setting a warper to run on all.q"
        qsub -q all.q -pe all.pe $threads -l h_vmem=6G -N q${id}_gd -e ${log_file_str}.e -o ${log_file_str}.txt \
             $COMMAND $PROC
    else
        # LOCAL - Geodesic distance processing
        $COMMAND $PROC 2>&1 | tee -a ${log_file_str}.txt
    fi
fi

# -----------------------------------------------------------------------------------------------#
#       SC: Structural Connectome processing (tractography)
# -----------------------------------------------------------------------------------------------#
#   REQUIRES -proc_dwi
if [ "$ALL" = "TRUE" ] || [ "$postDWI" = "TRUE" ]; then
    log_file_str=$dir_logs/SC_$(date +'%d-%m-%Y')
    COMMAND="${scriptDir}/03_SC.sh $BIDS $id $out $SES $nocleanup $threads $tmpDir $tracts $autoTract $keep_tck"
    # mica.q - post-DWI processing (tractography)
    if [[ $micaq == "TRUE" ]]; then
        Info "MICA qsub - POST DWI processing (tractography)"
        Warning "This option only works on the MICA workstations"
        export PROC="qsub-MICA"
        # Info "Setting a warper to run on mica.q"
        qsub -q mica.q -pe smp 20-40 -l h_vmem=1.5G -N q${id}_SC -e ${log_file_str}.e -o ${log_file_str}.txt \
             $COMMAND $PROC
    # all.q - post-DWI processing (tractography)
    elif [[ $qall == "TRUE" ]]; then
        Info "all.q qsub - POST DWI processing (tractography)"
        Warning "This option only works on the McGill BIC network"
        export PROC="qsub-all.q"
        # Info "Setting a warper to run on all.q"
        qsub -q all.q -pe all.pe 20-40 -l h_vmem=1.5G -N q${id}_SC -e ${log_file_str}.e -o ${log_file_str}.txt \
             $COMMAND $PROC
    else
        # LOCAL - post-DWI processing (tractography)
        $COMMAND $PROC 2>&1 | tee -a ${log_file_str}.txt
    fi
fi

# -----------------------------------------------------------------------------------------------#
# # #        Resting state
# -----------------------------------------------------------------------------------------------#
#  Resting state
if [ "$procfMRI" = "TRUE" ]; then
    log_file_str=$dir_logs/proc_rsfmri_$(date +'%d-%m-%Y')
    COMMAND="${scriptDir}/02_proc-rsfmri.sh $BIDS $id $out $SES $nocleanup $threads $tmpDir ${optarg_rsfmri[0]} ${optarg_rsfmri[1]} ${optarg_rsfmri[2]} ${optarg_rsfmri[3]} ${wbSmoothing} ${mainScanStr} ${fmri_pe} ${fmri_rpe}"
    # mica.q - Resting state fMRI processing
    if [[ $micaq == "TRUE" ]]; then
        Info "MICA qsub - Resting state fMRI processing"
        Warning "This option only works on the MICA workstations"
        export PROC="qsub-MICA"
        # Info "Setting a warper to run on mica.q"
        qsub -q mica.q -pe smp $threads -l h_vmem=6G -N q${id}_rsfmri -e ${log_file_str}.e -o ${log_file_str}.txt \
             $COMMAND $PROC
    # all.q - Resting state fMRI processing
    elif [[ $qall == "TRUE" ]]; then
        Info "all.q qsub - Resting state fMRI processing"
        Warning "This option only works on the McGill BIC network"
        export PROC="qsub-all.q"
        # Info "Setting a warper to run on all.q"
        qsub -q all.q -pe all.pe $threads -l h_vmem=6G -N q${id}_rsfmri -e ${log_file_str}.e -o ${log_file_str}.txt \
             $COMMAND $PROC
    else
        # LOCAL - Resting state fMRI processing
        $COMMAND $PROC 2>&1 | tee -a  ${log_file_str}.txt
    fi
fi

# -----------------------------------------------------------------------------------------------#
#                   MICA - qsub test
# -----------------------------------------------------------------------------------------------#
if [[ $qtest = "TRUE" ]]; then
    log_file_str=${out}/${id}_$(date +'%d-%m-%Y')
    COMMAND="${scriptDir}/micapipe_qsub-test $BIDS $id $out $SES $nocleanup $threads $tmpDir ${optarg_rsfmri[0]} ${optarg_rsfmri[1]} ${optarg_rsfmri[2]} ${optarg_rsfmri[3]} ${wbSmoothing}"
    if [[ $micaq == "TRUE" ]]; then
        export PROC="qsub-MICA"
        Info "MICA qsub test: $PROC"
        qsub -q mica.q -pe smp $threads -l h_vmem=6G -N q${id}_micaqTEST -e ${log_file_str}_${PROC}.e -o ${log_file_str}_${PROC}.txt $COMMAND $PROC
    elif [[ $qall == "TRUE" ]]; then
        export PROC="qsub-all.q"
        Info "MICA qsub test: $PROC"
        qsub -q all.q -pe all.pe $threads -l h_vmem=6G -N q${id}_micaqTEST -e ${log_file_str}_${PROC}.e -o ${log_file_str}_${PROC}.txt $COMMAND $PROC
    else
        Info "LOCAL setup test"
        $COMMAND $PROC 2>&1 | tee -a ${log_file_str}_${PROC}.txt
    fi
fi

# -----------------------------------------------------------------------------------------------#
#			 Total Running Time
lopuu=$(date +%s)
eri=$(echo "$lopuu - $aloita" | bc)
eri=$(echo print $eri/60 | perl)

# Cleanup if processing was local
if [ $PROC == "LOCAL" ] || [ "$mica" = "TRUE" ]; then
    cleanup "$tmpDir/*_micapipe*_${id}" "$nocleanup" "$here"
fi
Title "GLOBAL micapipe running time with $PROC processing:\033[38;5;220m $(printf "%0.3f\n" ${eri}) minutes \033[38;5;141m"<|MERGE_RESOLUTION|>--- conflicted
+++ resolved
@@ -392,19 +392,11 @@
 # Number of session (Default is "ses-pre")
 if [ -z ${SES} ]; then SES="SINGLE"; else SES="ses-${SES/ses-/}"; fi
 
-<<<<<<< HEAD
-# LOADS variables with the BIDS format
-bids_variables $BIDS $id $out $SES
-
-# Check BIDS Directory
-if [ ! -d ${subject_bids} ]; then Error "$id was not found on the BIDS directory\n\t Check ls ${subject_bids}"; exit 1; fi
-=======
 # Assigns variables names
 bids_variables "$BIDS" "$id" "$out" "$SES"
 
 # Check BIDS Directory
 if [ ! -d "${subject_bids}" ]; then Error "$id was not found on the BIDS directory\n\t Check ls ${subject_bids}"; exit 1; fi
->>>>>>> 8aadb3f5
 
 # Erase temporal files by default
 if [ -z ${nocleanup} ]; then nocleanup=FALSE; fi
